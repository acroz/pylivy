--- conflicted
+++ resolved
@@ -1,12 +1,8 @@
 import time
 import json
-<<<<<<< HEAD
+from typing import Any, Dict, List
+
 import requests
-from typing import Any, Dict, List, Optional
-=======
-from typing import Any, Dict, List
->>>>>>> 02361c91
-
 import pandas
 
 from livy.client import LivyClient, Auth, Verify
@@ -93,8 +89,11 @@
         kind: SessionKind = SessionKind.PYSPARK,
         echo: bool = True,
         check: bool = True,
+        requests_session: requests.Session = None,
     ) -> None:
-        self.client = LivyClient(url, auth, verify=verify)
+        self.client = LivyClient(
+            url, auth, verify=verify, requests_session=requests_session
+        )
         self.session_id = session_id
         self.kind = kind
         self.echo = echo
@@ -122,30 +121,7 @@
         spark_conf: Dict[str, Any] = None,
         echo: bool = True,
         check: bool = True,
-<<<<<<< HEAD
         requests_session: requests.Session = None,
-    ) -> None:
-        self.client = LivyClient(
-            url, auth, verify=verify, requests_session=requests_session
-        )
-        self.kind = kind
-        self.proxy_user = proxy_user
-        self.jars = jars
-        self.py_files = py_files
-        self.files = files
-        self.driver_memory = driver_memory
-        self.driver_cores = driver_cores
-        self.executor_memory = executor_memory
-        self.executor_cores = executor_cores
-        self.num_executors = num_executors
-        self.archives = archives
-        self.queue = queue
-        self.name = name
-        self.spark_conf = spark_conf
-        self.echo = echo
-        self.check = check
-        self.session_id: Optional[int] = None
-=======
     ) -> "LivySession":
         """Create a new Livy session.
 
@@ -196,7 +172,9 @@
         :param check: Whether to raise an exception when a statement in the
             remote session fails. Defaults to ``True``.
         """
-        client = LivyClient(url, auth, verify=verify)
+        client = LivyClient(
+            url, auth, verify=verify, requests_session=requests_session
+        )
         session = client.create_session(
             kind,
             proxy_user,
@@ -215,7 +193,6 @@
         )
         client.close()
         return cls(url, session.session_id, auth, verify, kind, echo, check)
->>>>>>> 02361c91
 
     def __enter__(self) -> "LivySession":
         self.wait()
